using BenchmarkTools

# Benchmark suite modules
<<<<<<< HEAD
const SUITE_MODULES = Dict("gcp" => :BenchmarkGCP, "mttkrp" => :BenchmarkMTTKRP,
                            "mttkrps" => :BenchmarkMTTKRPS, "leastsquares" => :BenchmarkLeastSquares)
=======
const SUITE_MODULES = Dict(
    "gcp" => :BenchmarkGCP,
    "mttkrp" => :BenchmarkMTTKRP,
    "mttkrp-large" => :BenchmarkMTTKRPLarge,
    "khatrirao" => :BenchmarkKhatriRao,
)
>>>>>>> bb701f22

# Create top-level suite including only sub-suites
# specified by ENV variable "GCP_BENCHMARK_SUITES"
const SUITE = BenchmarkGroup()
SELECTED_SUITES = split(get(ENV, "GCP_BENCHMARK_SUITES", join(keys(SUITE_MODULES), ' ')))
for suite_name in SELECTED_SUITES
    module_name = SUITE_MODULES[suite_name]
    include(joinpath(@__DIR__, "suites", "$(suite_name).jl"))
    SUITE[suite_name] = eval(module_name).SUITE
end<|MERGE_RESOLUTION|>--- conflicted
+++ resolved
@@ -1,17 +1,14 @@
 using BenchmarkTools
 
 # Benchmark suite modules
-<<<<<<< HEAD
-const SUITE_MODULES = Dict("gcp" => :BenchmarkGCP, "mttkrp" => :BenchmarkMTTKRP,
-                            "mttkrps" => :BenchmarkMTTKRPS, "leastsquares" => :BenchmarkLeastSquares)
-=======
 const SUITE_MODULES = Dict(
     "gcp" => :BenchmarkGCP,
     "mttkrp" => :BenchmarkMTTKRP,
     "mttkrp-large" => :BenchmarkMTTKRPLarge,
     "khatrirao" => :BenchmarkKhatriRao,
+    "mttkrps" => :BenchmarkMTTKRPS,
+    "leastsquares" => :BenchmarkLeastSquares,
 )
->>>>>>> bb701f22
 
 # Create top-level suite including only sub-suites
 # specified by ENV variable "GCP_BENCHMARK_SUITES"
